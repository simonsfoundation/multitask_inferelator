import os
from . import utils
import pandas as pd
import numpy as np


class PythonDRDriver:


    def __init__(self):
        pass

    def run(self, expression_mat, metadata_dataframe):

        meta_data = metadata_dataframe.copy()
        meta_data = meta_data.replace('NA', np.nan, regex=False)
        exp_mat = expression_mat.copy()

        special_char_dictionary = {'+' : 'specialplus','-' : 'specialminus', '.' : 'specialperiod' , '/':'specialslash','\\':'special_back_slash',')':'special_paren_backward',
        '(':'special_paren_forward', ',':'special_comma', ':':'special_colon',';':'special_semicoloon','@':'special_at','=':'special_equal',
         '>':'special_great','<':'special_less','[':'special_left_bracket',']':'special_right_bracket',"%":'special_percent',"*":'special_star',
        '&':'special_ampersand','^':'special_arrow','?':'special_question','!':'special_exclamation','#':'special_hashtag',"{":'special_left_curly',
        '}':'special_right_curly','~':'special_tilde','`':'special_tildesib','$':'special_dollar','|':'special_vert_bar'}

        cols=exp_mat.columns.tolist()
        for ch in special_char_dictionary.keys():
            #meta_data['condName']=meta_data['condName'].str.replace(ch,special_char_dictionary[ch])
            #meta_data['prevCol']=meta_data['prevCol'].str.replace(ch,special_char_dictionary[ch])
            #meta_data['condName'][~meta_data['condName'].isnull()]=meta_data['condName'][~meta_data['condName'].isnull()].str.replace(ch,special_char_dictionary[ch])
            #meta_data['prevCol'][~meta_data['prevCol'].isnull()]=meta_data['prevCol'][~meta_data['prevCol'].isnull()].str.replace(ch,special_char_dictionary[ch])
            #need this edge case for passing micro test
            if len(meta_data['condName'][~meta_data['condName'].isnull()]) > 0:
                meta_data['condName']= meta_data['condName'].str.replace(ch,special_char_dictionary[ch])
            if len(meta_data['prevCol'][~meta_data['prevCol'].isnull()]) > 0:
                meta_data['prevCol']=meta_data['prevCol'].str.replace(ch,special_char_dictionary[ch])
            cols=[item.replace(ch,special_char_dictionary[ch]) for item in cols]
        exp_mat.columns=cols

<<<<<<< HEAD
        cond = meta_data['condName'].copy()
        prev = meta_data['prevCol'].copy()
        delt = meta_data['del.t'].copy()
=======
        cond = meta_data['condName']
        prev = meta_data['prevCol']
        delt = meta_data['del.t']
>>>>>>> 59baede9
        delTmin = self.delTmin
        delTmax = self.delTmax
        tau = self.tau
        prev.loc[delt > delTmax] = np.nan
        delt.loc[delt > delTmax] = np.nan
        not_in_mat=set(cond)-set(exp_mat)
        cond_dup = cond.duplicated()
        if len(not_in_mat) > 0:
            cond = cond.str.replace('[/+-]', '.')
            prev = cond.str.replace('[/+-]', '.')
            if cond_dup != cond.duplicated():
                raise ValueError('Tried to fix condition names in meta data so that they would match column names in expression matrix, but failed')

        # check if there are condition names missing in expression matrix
        not_in_mat=set(cond)-set(exp_mat)
        if len(not_in_mat) > 0:
            print(not_in_mat)
            raise ValueError('Error when creating design and response. The conditions printed above are in the meta data, but not in the expression matrix')

        #des_mat=pd.DataFrame(None,index=exp_mat.index,columns=None)
        #res_mat=pd.DataFrame(None,index=exp_mat.index,columns=None)
        cond_n_na = cond[~cond.isnull()]
        steady = prev.isnull() & ~(cond_n_na.isin(prev.replace(np.nan,"NA")))

        #des_mat=pd.concat([des_mat, exp_mat[cond[steady]]], axis=1)
        #res_mat=pd.concat([res_mat, exp_mat[cond[steady]]], axis=1)
        des_mat=pd.DataFrame(exp_mat[cond[steady]])
        res_mat=pd.DataFrame(exp_mat[cond[steady]])


        for i in list(np.where(~steady)[0]):
            following = list(np.where(prev.str.contains(cond[i])==True)[0])
            following_delt = list(delt[following])

            try:
                off = list(np.where(following_delt[0] < delTmin)[0])
            except:
                off = []

            while len(off)>0:
                off_fol = list(np.where(prev.str.contains(cond[following[off[0]]])==True)[0])
                off_fol_delt = list(delt[off_fol])
                following=following[:off[0]] + following[off[0]+1:] + off_fol
                following_delt = following_delt[:off[0]] + following_delt[off[0]+1:]+[float(off_fol_delt[0]) + float(following_delt[off[0]])]
                off = list(np.where(following_delt < [delTmin])[0])

            n = len(following)
            cntr = 0

            for j in following:
                if n>1:
                    this_cond = "%s_dupl%02d" % (cond[i], cntr+1)
                    original_this_cond = this_cond
                    k = 1
                    while this_cond in res_mat.columns :
                        this_cond = original_this_cond + '.{}'.format(int(k))
                        k = k + 1
                else:
                    this_cond = cond[i]



                des_tmp = np.concatenate((des_mat.values,exp_mat[cond[i]].values[:,np.newaxis]),axis=1)
                des_names = list(des_mat.columns)+[this_cond]
                des_mat=pd.DataFrame(des_tmp,index=des_mat.index,columns=des_names)
                interp_res = (float(tau)/float(following_delt[cntr])) * (exp_mat[cond[j]].astype('float64') - exp_mat[cond[i]].astype('float64')) + exp_mat[cond[i]].astype('float64')
                res_tmp = np.concatenate((res_mat.values,interp_res.values[:,np.newaxis]),axis=1)
                res_names = list(res_mat.columns)+[this_cond] #list(exp_mat[cond[i]].columns)
                res_mat=pd.DataFrame(res_tmp,index=res_mat.index,columns=res_names)

                cntr = cntr + 1

            # special case: nothing is following this condition within delT.min
            # and it is the first of a time series --- treat as steady state

            if n == 0 and prev.isnull()[i]:

                des_mat = pd.concat([des_mat, exp_mat[cond[i]]], axis=1)
                des_mat.rename(columns={des_mat.columns.values[len(des_mat.columns)-1]:cond[i]}, inplace=True)
                res_mat = pd.concat([res_mat, exp_mat[cond[i]]], axis=1)
                res_mat.rename(columns={res_mat.columns.values[len(res_mat.columns)-1]:cond[i]}, inplace=True)


        cols_des_mat=des_mat.columns.tolist()
        cols_res_mat=res_mat.columns.tolist()

        special_char_inv_map = {v: k for k, v in list(special_char_dictionary.items())}
        for sch in special_char_inv_map.keys():
            cols_des_mat=[item.replace(sch, special_char_inv_map[sch]) for item in cols_des_mat]
            cols_res_mat=[item.replace(sch, special_char_inv_map[sch]) for item in cols_res_mat]

        des_mat.columns=cols_des_mat
        res_mat.columns=cols_res_mat

        return (des_mat, res_mat)<|MERGE_RESOLUTION|>--- conflicted
+++ resolved
@@ -24,10 +24,6 @@
 
         cols=exp_mat.columns.tolist()
         for ch in special_char_dictionary.keys():
-            #meta_data['condName']=meta_data['condName'].str.replace(ch,special_char_dictionary[ch])
-            #meta_data['prevCol']=meta_data['prevCol'].str.replace(ch,special_char_dictionary[ch])
-            #meta_data['condName'][~meta_data['condName'].isnull()]=meta_data['condName'][~meta_data['condName'].isnull()].str.replace(ch,special_char_dictionary[ch])
-            #meta_data['prevCol'][~meta_data['prevCol'].isnull()]=meta_data['prevCol'][~meta_data['prevCol'].isnull()].str.replace(ch,special_char_dictionary[ch])
             #need this edge case for passing micro test
             if len(meta_data['condName'][~meta_data['condName'].isnull()]) > 0:
                 meta_data['condName']= meta_data['condName'].str.replace(ch,special_char_dictionary[ch])
@@ -36,15 +32,9 @@
             cols=[item.replace(ch,special_char_dictionary[ch]) for item in cols]
         exp_mat.columns=cols
 
-<<<<<<< HEAD
         cond = meta_data['condName'].copy()
         prev = meta_data['prevCol'].copy()
         delt = meta_data['del.t'].copy()
-=======
-        cond = meta_data['condName']
-        prev = meta_data['prevCol']
-        delt = meta_data['del.t']
->>>>>>> 59baede9
         delTmin = self.delTmin
         delTmax = self.delTmax
         tau = self.tau
@@ -64,13 +54,9 @@
             print(not_in_mat)
             raise ValueError('Error when creating design and response. The conditions printed above are in the meta data, but not in the expression matrix')
 
-        #des_mat=pd.DataFrame(None,index=exp_mat.index,columns=None)
-        #res_mat=pd.DataFrame(None,index=exp_mat.index,columns=None)
         cond_n_na = cond[~cond.isnull()]
         steady = prev.isnull() & ~(cond_n_na.isin(prev.replace(np.nan,"NA")))
 
-        #des_mat=pd.concat([des_mat, exp_mat[cond[steady]]], axis=1)
-        #res_mat=pd.concat([res_mat, exp_mat[cond[steady]]], axis=1)
         des_mat=pd.DataFrame(exp_mat[cond[steady]])
         res_mat=pd.DataFrame(exp_mat[cond[steady]])
 
@@ -112,7 +98,7 @@
                 des_mat=pd.DataFrame(des_tmp,index=des_mat.index,columns=des_names)
                 interp_res = (float(tau)/float(following_delt[cntr])) * (exp_mat[cond[j]].astype('float64') - exp_mat[cond[i]].astype('float64')) + exp_mat[cond[i]].astype('float64')
                 res_tmp = np.concatenate((res_mat.values,interp_res.values[:,np.newaxis]),axis=1)
-                res_names = list(res_mat.columns)+[this_cond] #list(exp_mat[cond[i]].columns)
+                res_names = list(res_mat.columns)+[this_cond] 
                 res_mat=pd.DataFrame(res_tmp,index=res_mat.index,columns=res_names)
 
                 cntr = cntr + 1
